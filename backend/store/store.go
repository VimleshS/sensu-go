package store

import (
	"github.com/sensu/sensu-go/types"
)

// A Store is responsible for managing durable state for Sensu backends.
type Store interface {
	// Entities
	GetEntityByID(id string) (*types.Entity, error)
	UpdateEntity(e *types.Entity) error
	DeleteEntity(e *types.Entity) error
	GetEntities() ([]*types.Entity, error)

	// Handlers
	GetHandlers() ([]*types.Handler, error)
	GetHandlerByName(name string) (*types.Handler, error)
	DeleteHandlerByName(name string) error
	UpdateHandler(handler *types.Handler) error

	// Mutators
	GetMutators() ([]*types.Mutator, error)
	GetMutatorByName(name string) (*types.Mutator, error)
	DeleteMutatorByName(name string) error
	UpdateMutator(mutator *types.Mutator) error

	// Checks
	GetChecks() ([]*types.Check, error)
	GetCheckByName(name string) (*types.Check, error)
	DeleteCheckByName(name string) error
	UpdateCheck(check *types.Check) error

	// Events
	GetEvents() ([]*types.Event, error)
	GetEventsByEntity(entityID string) ([]*types.Event, error)
	GetEventByEntityCheck(entityID, checkID string) (*types.Event, error)
	UpdateEvent(event *types.Event) error
	DeleteEventByEntityCheck(entityID, checkID string) error

<<<<<<< HEAD
	// Users
	CreateUser(user *types.User) error
=======
	AssetStore
}

// AssetStore manage assets
type AssetStore interface {
	GetAssets() ([]*types.Asset, error)
	GetAssetByName(assetName string) (*types.Asset, error)
	UpdateAsset(asset *types.Asset) error
	DeleteAssetByName(assetName string) error
>>>>>>> 204cee17

	KeepaliveStore
}

// KeepaliveStore is responsible for updating entity keepalive data.
type KeepaliveStore interface {
	// UpdateKeepalive updates the current expiration time for an entity's
	// keepalive.
	UpdateKeepalive(entityID string, expiration int64) error

	// GetKeepalive gets the current expiration for an entity's keepalive.
	GetKeepalive(entityID string) (int64, error)
}<|MERGE_RESOLUTION|>--- conflicted
+++ resolved
@@ -37,10 +37,10 @@
 	UpdateEvent(event *types.Event) error
 	DeleteEventByEntityCheck(entityID, checkID string) error
 
-<<<<<<< HEAD
 	// Users
 	CreateUser(user *types.User) error
-=======
+
+	// Assets
 	AssetStore
 }
 
@@ -50,7 +50,6 @@
 	GetAssetByName(assetName string) (*types.Asset, error)
 	UpdateAsset(asset *types.Asset) error
 	DeleteAssetByName(assetName string) error
->>>>>>> 204cee17
 
 	KeepaliveStore
 }
