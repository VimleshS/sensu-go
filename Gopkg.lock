# This file is autogenerated, do not edit; changes may be undone by the next 'dep ensure'.


[[projects]]
  name = "github.com/AlecAivazis/survey"
  packages = ["."]
  revision = "0aa8b6a162b391fe2d95648b7677d1d6ac2090a6"
  version = "v1.4.1"

[[projects]]
  branch = "dont_export_tests"
  name = "github.com/Azure/go-ansiterm"
  packages = [".","winterm"]
  revision = "04b7f292a41fcb5da32dda536c0807fc13e8351c"

[[projects]]
  name = "github.com/Sirupsen/logrus"
  packages = ["."]
  revision = "f006c2ac4710855cf0f916dd6b77acf6b048dc6e"
  version = "v1.0.3"

[[projects]]
  name = "github.com/StackExchange/wmi"
  packages = ["."]
  revision = "9f32b5905fd6ce7384093f9d048437e79f7b4d85"

[[projects]]
  branch = "master"
  name = "github.com/alecthomas/template"
  packages = [".","parse"]
  revision = "a0175ee3bccc567396460bf5acd36800cb10c49c"

[[projects]]
  branch = "master"
  name = "github.com/beorn7/perks"
  packages = ["quantile"]
  revision = "4c0e84591b9aa9e6dcfdf3e020114cd81f89d5f9"

[[projects]]
  name = "github.com/bluele/slack"
  packages = ["."]
  revision = "3b1fffcc45b37a2644a23eb7dc434d4d9f0987ba"

[[projects]]
  name = "github.com/cenkalti/backoff"
  packages = ["."]
  revision = "61153c768f31ee5f130071d08fc82b85208528de"
  version = "v1.1.0"

[[projects]]
  name = "github.com/chzyer/readline"
  packages = ["."]
  revision = "62c6fe6193755f722b8b8788aa7357be55a50ff1"
  version = "v1.4"

[[projects]]
  name = "github.com/coreos/bbolt"
  packages = ["."]
  revision = "48ea1b39c25fc1bab3506fbc712ecbaa842c4d2d"

[[projects]]
  branch = "master"
  name = "github.com/coreos/etcd"
  packages = ["alarm","auth","auth/authpb","client","clientv3","clientv3/concurrency","compactor","discovery","embed","error","etcdserver","etcdserver/api","etcdserver/api/etcdhttp","etcdserver/api/v2http","etcdserver/api/v2http/httptypes","etcdserver/api/v2v3","etcdserver/api/v3client","etcdserver/api/v3election","etcdserver/api/v3election/v3electionpb","etcdserver/api/v3election/v3electionpb/gw","etcdserver/api/v3lock","etcdserver/api/v3lock/v3lockpb","etcdserver/api/v3lock/v3lockpb/gw","etcdserver/api/v3rpc","etcdserver/api/v3rpc/rpctypes","etcdserver/auth","etcdserver/etcdserverpb","etcdserver/etcdserverpb/gw","etcdserver/membership","etcdserver/stats","lease","lease/leasehttp","lease/leasepb","mvcc","mvcc/backend","mvcc/mvccpb","pkg/adt","pkg/contention","pkg/cors","pkg/cpuutil","pkg/crc","pkg/debugutil","pkg/fileutil","pkg/httputil","pkg/idutil","pkg/ioutil","pkg/logutil","pkg/netutil","pkg/pathutil","pkg/pbutil","pkg/runtime","pkg/schedule","pkg/srv","pkg/tlsutil","pkg/transport","pkg/types","pkg/wait","proxy/grpcproxy/adapter","raft","raft/raftpb","rafthttp","snap","snap/snappb","store","version","wal","wal/walpb"]
  revision = "a7f1fbe00ec216fcb3a1919397a103b41dca8413"

[[projects]]
  name = "github.com/coreos/go-semver"
  packages = ["semver"]
  revision = "8ab6407b697782a06568d4b7f1db25550ec2e4c6"
  version = "v0.2.0"

[[projects]]
  name = "github.com/coreos/go-systemd"
  packages = ["journal"]
  revision = "d2196463941895ee908e13531a23a39feb9e1243"
  version = "v15"

[[projects]]
  name = "github.com/coreos/pkg"
  packages = ["capnslog"]
  revision = "3ac0863d7acf3bc44daf49afef8919af12f704ef"
  version = "v3"

[[projects]]
  name = "github.com/davecgh/go-spew"
  packages = ["spew"]
  revision = "346938d642f2ec3594ed81d874461961cd0faa76"
  version = "v1.1.0"

[[projects]]
  name = "github.com/dgrijalva/jwt-go"
  packages = ["."]
  revision = "d2709f9f1f31ebcda9651b03077758c1f3a0018c"
  version = "v3.0.0"

[[projects]]
  name = "github.com/docker/docker"
  packages = ["pkg/term","pkg/term/windows"]
  revision = "092cba3727bb9b4a2f0e922cd6c0f93ea270e363"
  version = "v1.13.1"

[[projects]]
  name = "github.com/dsnet/compress"
  packages = [".","bzip2","bzip2/internal/sais","internal","internal/errors","internal/prefix"]
  revision = "f41072d47fff1112fa37146dfc812a476cce2d7f"

[[projects]]
  name = "github.com/fsnotify/fsnotify"
  packages = ["."]
  revision = "629574ca2a5df945712d3079857300b5e4da0236"
  version = "v1.4.2"

[[projects]]
  name = "github.com/ghodss/yaml"
  packages = ["."]
  revision = "0ca9ea5df5451ffdf184b4428c902747c2c11cd7"
  version = "v1.0.0"

[[projects]]
  name = "github.com/go-ole/go-ole"
  packages = [".","oleutil"]
  revision = "de8695c8edbf8236f30d6e1376e20b198a028d42"

[[projects]]
  name = "github.com/go-resty/resty"
  packages = ["."]
  revision = "9ac9c42358f7c3c69ac9f8610e8790d7c338e85d"
  version = "v1.0"

[[projects]]
  name = "github.com/gogo/protobuf"
  packages = ["gogoproto","jsonpb","proto","protoc-gen-gogo/descriptor","sortkeys","types"]
  revision = "117892bf1866fbaa2318c03e50e40564c8845457"

[[projects]]
  branch = "master"
  name = "github.com/golang/protobuf"
  packages = ["jsonpb","proto","ptypes","ptypes/any","ptypes/duration","ptypes/struct","ptypes/timestamp"]
  revision = "130e6b02ab059e7b717a096f397c5b60111cae74"

[[projects]]
  branch = "master"
  name = "github.com/google/btree"
  packages = ["."]
  revision = "316fb6d3f031ae8f4d457c6c5186b9e3ded70435"

[[projects]]
  name = "github.com/google/uuid"
  packages = ["."]
  revision = "064e2069ce9c359c118179501254f67d7d37ba24"
  version = "0.2"

[[projects]]
  name = "github.com/gorilla/context"
  packages = ["."]
  revision = "1ea25387ff6f684839d82767c1733ff4d4d15d0a"
  version = "v1.1"

[[projects]]
  name = "github.com/gorilla/mux"
  packages = ["."]
  revision = "24fca303ac6da784b9e8269f724ddeb0b2eea5e7"
  version = "v1.5.0"

[[projects]]
  name = "github.com/gorilla/websocket"
  packages = ["."]
  revision = "ea4d1f681babbce9545c9c5f3d5194a789c89f5b"
  version = "v1.2.0"

[[projects]]
  name = "github.com/graphql-go/graphql"
  packages = [".","gqlerrors","language/ast","language/kinds","language/lexer","language/location","language/parser","language/printer","language/source","language/typeInfo","language/visitor","testutil"]
  revision = "7731016ba482d3741eea075d23dc6366b932f8f4"

[[projects]]
  name = "github.com/graphql-go/relay"
  packages = ["."]
  revision = "9054c3f9e4f31c403e404f1292d6d12874d1fdc5"

[[projects]]
  name = "github.com/grpc-ecosystem/go-grpc-prometheus"
  packages = ["."]
  revision = "6b7015e65d366bf3f19b2b2a000a831940f0f7e0"
  version = "v1.1"

[[projects]]
  name = "github.com/grpc-ecosystem/grpc-gateway"
  packages = ["runtime","runtime/internal","utilities"]
  revision = "8cc3a55af3bcf171a1c23a90c4df9cf591706104"

[[projects]]
  branch = "master"
  name = "github.com/hashicorp/hcl"
  packages = [".","hcl/ast","hcl/parser","hcl/scanner","hcl/strconv","hcl/token","json/parser","json/scanner","json/token"]
  revision = "68e816d1c783414e79bc65b3994d9ab6b0a722ab"

[[projects]]
  name = "github.com/inconshreveable/mousetrap"
  packages = ["."]
  revision = "76626ae9c91c4f2a10f34cad8ce83ea42c93bb75"
  version = "v1.0"

[[projects]]
  name = "github.com/jonboulle/clockwork"
  packages = ["."]
  revision = "2eee05ed794112d45db504eb05aa693efd2b8b09"
  version = "v0.1.0"

[[projects]]
  name = "github.com/json-iterator/go"
  packages = ["."]
  revision = "f7279a603edee96fe7764d3de9c6ff8cf9970994"

[[projects]]
  name = "github.com/magiconair/properties"
  packages = ["."]
  revision = "be5ece7dd465ab0765a9682137865547526d1dfb"
  version = "v1.7.3"

[[projects]]
  name = "github.com/mattn/go-colorable"
  packages = ["."]
  revision = "167de6bfdfba052fa6b2d3664c8f5272e23c9072"
  version = "v0.0.9"

[[projects]]
  name = "github.com/mattn/go-isatty"
  packages = ["."]
  revision = "fc9e8d8ef48496124e79ae0df75490096eccf6fe"
  version = "v0.0.2"

[[projects]]
  name = "github.com/mattn/go-runewidth"
  packages = ["."]
  revision = "9e777a8366cce605130a531d2cd6363d07ad7317"
  version = "v0.0.2"

[[projects]]
  name = "github.com/matttproud/golang_protobuf_extensions"
  packages = ["pbutil"]
  revision = "3247c84500bff8d9fb6d579d800f20b3e091582c"
  version = "v1.0.0"

[[projects]]
  branch = "master"
  name = "github.com/mgutz/ansi"
  packages = ["."]
  revision = "9520e82c474b0a04dd04f8a40959027271bab992"

[[projects]]
  name = "github.com/mholt/archiver"
  packages = ["."]
  revision = "cdc68dd1f170b8dfc1a0d2231b5bb0967ed67006"
  version = "v2.0"

[[projects]]
  branch = "master"
  name = "github.com/mitchellh/go-homedir"
  packages = ["."]
  revision = "b8bc1bf767474819792c23f32d8286a45736f1c6"

[[projects]]
  branch = "master"
  name = "github.com/mitchellh/mapstructure"
  packages = ["."]
  revision = "d0303fe809921458f417bcf828397a65db30a7e4"

[[projects]]
  branch = "master"
  name = "github.com/nightlyone/lockfile"
  packages = ["."]
  revision = "6a197d5ea61168f2ac821de2b7f011b250904900"

[[projects]]
  branch = "master"
  name = "github.com/nwaples/rardecode"
  packages = ["."]
  revision = "f22b7ef81a0afac9ce1447d37e5ab8e99fbd2f73"

[[projects]]
  branch = "master"
  name = "github.com/olekukonko/tablewriter"
  packages = ["."]
  revision = "0fd34425a5aee40ff3f260b34e6c3b0d59f58c66"

[[projects]]
  name = "github.com/pelletier/go-buffruneio"
  packages = ["."]
  revision = "c37440a7cf42ac63b919c752ca73a85067e05992"
  version = "v0.2.0"

[[projects]]
  name = "github.com/pelletier/go-toml"
  packages = ["."]
  revision = "5ccdfb18c776b740aecaf085c4d9a2779199c279"
  version = "v1.0.0"

[[projects]]
  branch = "master"
  name = "github.com/petar/GoLLRB"
  packages = ["llrb"]
  revision = "53be0d36a84c2a886ca057d34b6aa4468df9ccb4"

[[projects]]
  name = "github.com/pmezard/go-difflib"
  packages = ["difflib"]
  revision = "792786c7400a136282c1664665ae0a8db921c6c2"
  version = "v1.0.0"

[[projects]]
  name = "github.com/prometheus/client_golang"
  packages = ["prometheus","prometheus/promhttp"]
  revision = "c5b7fccd204277076155f10851dad72b76a49317"
  version = "v0.8.0"

[[projects]]
  branch = "master"
  name = "github.com/prometheus/client_model"
  packages = ["go"]
  revision = "6f3806018612930941127f2a7c6c453ba2c527d2"

[[projects]]
  branch = "master"
  name = "github.com/prometheus/common"
  packages = ["expfmt","internal/bitbucket.org/ww/goautoneg","model"]
  revision = "2f17f4a9d485bf34b4bfaccc273805040e4f86c8"

[[projects]]
  branch = "master"
  name = "github.com/prometheus/procfs"
  packages = [".","xfs"]
  revision = "e645f4e5aaa8506fc71d6edbc5c4ff02c04c46f2"

[[projects]]
  name = "github.com/robfig/cron"
  packages = ["."]
  revision = "b024fc5ea0e34bc3f83d9941c8d60b0622bfaca4"
  version = "v1"

[[projects]]
  branch = "nested-parameters"
  name = "github.com/sensu/govaluate"
  packages = ["."]
  revision = "8f7cba01497bd9fba915e5a310cbc3b1a98ff77a"

[[projects]]
  name = "github.com/shirou/gopsutil"
  packages = ["host","internal/common","net","process"]
  revision = "a452de7c734a0fa0f16d2e5725b0fa5934d9fbec"
  version = "v2.17.08"

[[projects]]
  name = "github.com/soheilhy/cmux"
  packages = ["."]
  revision = "bb79a83465015a27a175925ebd155e660f55e9f1"
  version = "v0.1.3"

[[projects]]
  branch = "master"
  name = "github.com/spf13/afero"
  packages = [".","mem"]
  revision = "ee1bd8ee15a1306d1f9201acc41ef39cd9f99a1b"

[[projects]]
  name = "github.com/spf13/cast"
  packages = ["."]
  revision = "acbeb36b902d72a7a4c18e8f3241075e7ab763e4"
  version = "v1.1.0"

[[projects]]
  branch = "master"
  name = "github.com/spf13/cobra"
  packages = ["."]
  revision = "b78744579491c1ceeaaa3b40205e56b0591b93a3"

[[projects]]
  branch = "master"
  name = "github.com/spf13/jwalterweatherman"
  packages = ["."]
  revision = "12bd96e66386c1960ab0f74ced1362f66f552f7b"

[[projects]]
  name = "github.com/spf13/pflag"
  packages = ["."]
  revision = "e57e3eeb33f795204c1ca35f56c44f83227c6e66"
  version = "v1.0.0"

[[projects]]
  name = "github.com/spf13/viper"
  packages = ["."]
  revision = "25b30aa063fc18e48662b86996252eabdcf2f0c7"
  version = "v1.0.0"

[[projects]]
  branch = "master"
  name = "github.com/stretchr/objx"
  packages = ["."]
  revision = "1a9d0bb9f541897e62256577b352fdbc1fb4fd94"

[[projects]]
  name = "github.com/stretchr/testify"
  packages = ["assert","mock","require","suite"]
  revision = "2aa2c176b9dab406a6970f6a55f513e8a8c8b18f"

[[projects]]
  branch = "customizability"
  name = "github.com/tmc/grpc-websocket-proxy"
  packages = ["wsproxy"]
  revision = "feccd87d2b7f973f1b03d85a4ee460824982ee2b"

[[projects]]
  branch = "master"
  name = "github.com/ugorji/go"
  packages = ["codec"]
  revision = "f0aa215a7d653544d39d0e27dfa10fa4b183f397"

[[projects]]
  name = "github.com/ulikunitz/xz"
  packages = [".","internal/hash","internal/xlog","lzma"]
  revision = "0c6b41e72360850ca4f98dc341fd999726ea007f"
  version = "v0.5.4"

[[projects]]
  branch = "master"
  name = "github.com/willf/pad"
  packages = ["utf8"]
  revision = "b3d7806010228b1a954b4d9c4ee4cf6cb476b063"

[[projects]]
  name = "github.com/xiang90/probing"
  packages = ["."]
  revision = "07dd2e8dfe18522e9c447ba95f2fe95262f63bb2"
  version = "0.0.1"

[[projects]]
  branch = "master"
  name = "golang.org/x/crypto"
  packages = ["bcrypt","blowfish","ssh/terminal"]
  revision = "7d9177d70076375b9a59c8fde23d52d9c4a7ecd5"

[[projects]]
  branch = "master"
  name = "golang.org/x/net"
  packages = ["context","http2","http2/hpack","idna","internal/timeseries","lex/httplex","publicsuffix","trace","webdav","webdav/internal/xml"]
  revision = "b60f3a92103dfd93dfcb900ec77c6d0643510868"

[[projects]]
  branch = "master"
  name = "golang.org/x/sys"
  packages = ["unix","windows"]
  revision = "b6e1ae21643682ce023deb8d152024597b0e9bb4"

[[projects]]
  branch = "master"
  name = "golang.org/x/text"
  packages = ["collate","collate/build","internal/colltab","internal/gen","internal/tag","internal/triegen","internal/ucd","language","secure/bidirule","transform","unicode/bidi","unicode/cldr","unicode/norm","unicode/rangetable"]
  revision = "1cbadb444a806fd9430d14ad08967ed91da4fa0a"

[[projects]]
  branch = "master"
  name = "golang.org/x/time"
  packages = ["rate"]
  revision = "6dc17368e09b0e8634d71cac8168d853e869a0c7"

[[projects]]
  branch = "master"
  name = "google.golang.org/genproto"
  packages = ["googleapis/rpc/status"]
  revision = "1e559d0a00eef8a9a43151db4665280bd8dd5886"

[[projects]]
  name = "google.golang.org/grpc"
  packages = [".","balancer","codes","connectivity","credentials","grpclb/grpc_lb_v1/messages","grpclog","health","health/grpc_health_v1","internal","keepalive","metadata","naming","peer","resolver","stats","status","tap","transport"]
  revision = "9a2334748bab9638f1480ad4f0ac6ac0c6c3a486"

[[projects]]
  name = "gopkg.in/AlecAivazis/survey.v1"
  packages = ["core","terminal"]
  revision = "0aa8b6a162b391fe2d95648b7677d1d6ac2090a6"
  version = "v1.4.1"

[[projects]]
  name = "gopkg.in/h2non/filetype.v1"
  packages = [".","matchers","types"]
  revision = "22e255079ab40241c671d457081831d972f0436b"
  version = "v1.0.3"

[[projects]]
  branch = "v2"
  name = "gopkg.in/yaml.v2"
  packages = ["."]
  revision = "eb3733d160e74a9c7e442f435eb3bea458e1d19f"

[solve-meta]
  analyzer-name = "dep"
  analyzer-version = 1
<<<<<<< HEAD
  inputs-digest = "788a42a033a34ba599b5c89f8d2b17c41be373554bf7c4550b16e49a1d8083fc"
=======
  inputs-digest = "0005af1964f6aa7d629aa20820988322fe82b5466019ddf4c57cefe5fbd3f4e0"
>>>>>>> 79cb6cab
  solver-name = "gps-cdcl"
  solver-version = 1<|MERGE_RESOLUTION|>--- conflicted
+++ resolved
@@ -496,10 +496,6 @@
 [solve-meta]
   analyzer-name = "dep"
   analyzer-version = 1
-<<<<<<< HEAD
-  inputs-digest = "788a42a033a34ba599b5c89f8d2b17c41be373554bf7c4550b16e49a1d8083fc"
-=======
   inputs-digest = "0005af1964f6aa7d629aa20820988322fe82b5466019ddf4c57cefe5fbd3f4e0"
->>>>>>> 79cb6cab
   solver-name = "gps-cdcl"
   solver-version = 1