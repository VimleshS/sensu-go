package agent

import (
	"bytes"
	"encoding/json"
	"fmt"
	"strings"
	"text/template"
)

// tokenSubstitution evaluates the input template, that possibly contains
// tokens, with the provided data object and returns a slice of bytes
// representing the result along with any error encountered
func tokenSubstitution(data, input interface{}) ([]byte, error) {
	inputBytes, err := json.Marshal(input)
	if err != nil {
		return nil, fmt.Errorf("could not marshal the provided template: %s", err.Error())
	}

	inputString := strings.Replace(string(inputBytes), `\"`, `"`, -1)

	tmpl := template.New("")
<<<<<<< HEAD

	// An error should be returned if a token can't be properly substituted
	tmpl.Option("missingkey=error")

	tmpl, err = tmpl.Parse(string(inputBytes))
=======
	tmpl.Funcs(funcMap())

	tmpl, err = tmpl.Parse(inputString)
>>>>>>> d1ca5256
	if err != nil {
		return nil, fmt.Errorf("could not parse the template: %s", err.Error())
	}

	var buf bytes.Buffer
	err = tmpl.Execute(&buf, data)
	if err != nil {
		return nil, fmt.Errorf("could not execute the template: %s", err.Error())
	}

	return buf.Bytes(), nil
}

// funcMap defines the available custom functions in templates
func funcMap() template.FuncMap {
	return template.FuncMap{
		"default": defaultFunc,
	}
}

// defaultFunc receives v, a slice of interfaces, which length range between one
// and two arguments, depending on whether the token has a corresponding field.
// The first argument always represents the default value, while the optional
// second argument represent the value of the token if it was properly
// substitued, in which case we should return that value instead of the default
func defaultFunc(v ...interface{}) interface{} {
	if len(v) == 1 {
		return v[0]
	} else if len(v) == 2 {
		return v[1]
	}
	return nil
}<|MERGE_RESOLUTION|>--- conflicted
+++ resolved
@@ -20,17 +20,12 @@
 	inputString := strings.Replace(string(inputBytes), `\"`, `"`, -1)
 
 	tmpl := template.New("")
-<<<<<<< HEAD
+	tmpl.Funcs(funcMap())
 
 	// An error should be returned if a token can't be properly substituted
 	tmpl.Option("missingkey=error")
 
-	tmpl, err = tmpl.Parse(string(inputBytes))
-=======
-	tmpl.Funcs(funcMap())
-
 	tmpl, err = tmpl.Parse(inputString)
->>>>>>> d1ca5256
 	if err != nil {
 		return nil, fmt.Errorf("could not parse the template: %s", err.Error())
 	}
