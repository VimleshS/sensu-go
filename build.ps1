--- conflicted
+++ resolved
@@ -5,11 +5,7 @@
 $REPO_PATH = "github.com/sensu/sensu-go"
 
 # source in the environment variables from `go env`
-<<<<<<< HEAD
 $env_commands = go env
-=======
-  $env_commands = go env
->>>>>>> 76dea703
 ForEach ($env_cmd in $env_commands) {
     $env_str = $env_cmd -replace "set " -replace ""
     $env = $env_str.Split("=")
@@ -36,17 +32,12 @@
 
 function install_deps
 {
-<<<<<<< HEAD
-=======
     echo "Installing deps..."
->>>>>>> 76dea703
     go get github.com/axw/gocov/gocov
     go get gopkg.in/alecthomas/gometalinter.v1
     go get github.com/gordonklaus/ineffassign
     go get github.com/jgautheron/goconst/cmd/goconst
     go get -u github.com/golang/lint/golint
-<<<<<<< HEAD
-=======
     go get -u github.com/UnnoTed/fileb0x
     install_golang_dep
 }
@@ -56,7 +47,6 @@
     go get -u github.com/golang/dep/cmd/dep
     echo "Running dep ensure..."
     dep ensure -v
->>>>>>> 76dea703
 }
 
 function build_tool_binary([string]$goos, [string]$goarch, [string]$bin, [string]$subdir)
@@ -138,11 +128,8 @@
     $out = build_tool_binary $env:GOOS $env:GOARCH $bin $subdir
     Remove-Item -Path "bin/$(Split-Path -Leaf $out)" -EA SilentlyContinue
     cp $out bin/$subdir
-<<<<<<< HEAD
-=======
     dir bin
     dir bin/$subdir
->>>>>>> 76dea703
 }
 
 function build_commands
@@ -177,43 +164,24 @@
         echo "Linting failed..."
         exit 1
     }
-<<<<<<< HEAD
 
     errcheck $(go list ./... | Select-String -pattern "dashboardd", "cli/commands/importer", "agent/assetmanager" -notMatch)
     If ($LASTEXITCODE -ne 0) {
         echo "Linting failed..."
         exit 1
     }
-=======
->>>>>>> 76dea703
 }
 
 function test_commands
 {
     echo "Running tests..."
 
-<<<<<<< HEAD
 
     go test -timeout=60s -v $(go list ./... | Select-String -pattern "testing", "vendor" -notMatch)
-=======
-    $failed = 0
-    echo "" > "coverage.txt"
-    $packages = go list ./... | Select-String -pattern "testing", "vendor" -notMatch
-    ForEach ($pkg in $packages) {
-    go test -timeout=60s -v -coverprofile="profile.out" -covermode=atomic $pkg
->>>>>>> 76dea703
     If ($LASTEXITCODE -ne 0) {
         echo "Testing failed..."
         exit 1
     }
-<<<<<<< HEAD
-=======
-    If (Test-Path "profile.out") {
-        cat "profile.out" >> "coverage.txt"
-        rm "profile.out"
-    }
-    }
->>>>>>> 76dea703
 }
 
 function e2e_commands
@@ -222,7 +190,6 @@
 
     go test -v $REPO_PATH/testing/e2e
     If ($LASTEXITCODE -ne 0) {
-<<<<<<< HEAD
         echo "e2e testing failed..."
         exit 1
     }
@@ -239,67 +206,29 @@
 }
 ElseIf ($cmd -eq "build_cli") {
     build_command "cli"
-=======
-    echo "e2e testing failed..."
-    exit 1
-    }
-}
-
-If ($cmd -eq "deps") {
+}
+ElseIf ($cmd -eq "build_tools") {
+    build_tools
+}
+ElseIf ($cmd -eq "deps") {
     install_deps
+}
+ElseIf ($cmd -eq "docker") {
+    # no-op for now
+}
+ElseIf ($cmd -eq "e2e") {
+    build_commands
+    e2e_commands
+}
+ElseIf ($cmd -eq "lint") {
+    linter_commands
 }
 ElseIf ($cmd -eq "quality") {
     linter_commands
     test_commands
 }
-ElseIf ($cmd -eq "lint") {
-    linter_commands
-}
 ElseIf ($cmd -eq "unit") {
     test_commands
->>>>>>> 76dea703
-}
-ElseIf ($cmd -eq "build_tools") {
-    build_tools
-}
-<<<<<<< HEAD
-ElseIf ($cmd -eq "deps") {
-    install_deps
-=======
-ElseIf ($cmd -eq "e2e") {
-    e2e_commands
-}
-ElseIf ($cmd -eq "build") {
-    build_commands
->>>>>>> 76dea703
-}
-ElseIf ($cmd -eq "docker") {
-    # no-op for now
-}
-<<<<<<< HEAD
-ElseIf ($cmd -eq "e2e") {
-    build_commands
-    e2e_commands
-}
-ElseIf ($cmd -eq "lint") {
-    linter_commands
-}
-ElseIf ($cmd -eq "quality") {
-    linter_commands
-    test_commands
-}
-ElseIf ($cmd -eq "unit") {
-    test_commands
-=======
-ElseIf ($cmd -eq "build_agent") {
-    build_command "agent"
-}
-ElseIf ($cmd -eq "build_backend") {
-    build_command "backend"
-}
-ElseIf ($cmd -eq "build_cli") {
-    build_command "cli"
->>>>>>> 76dea703
 }
 Else {
     install_deps
